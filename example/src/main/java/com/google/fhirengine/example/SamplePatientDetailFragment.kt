--- conflicted
+++ resolved
@@ -24,13 +24,8 @@
 import android.widget.TextView
 import androidx.fragment.app.Fragment
 import com.google.android.material.appbar.CollapsingToolbarLayout
-<<<<<<< HEAD
 import com.google.fhirengine.example.data.SampleObservations
 import com.google.fhirengine.example.data.SamplePatients
-import com.google.fhirengine.example.dummy.DummyContent
-=======
-import com.google.fhirengine.example.data.DummyDetailsContent
->>>>>>> d415c33e
 
 /**
  * A fragment representing a single SamplePatient detail screen.
@@ -43,8 +38,7 @@
     /**
      * The dummy content this fragment is presenting.
      */
-<<<<<<< HEAD
-    private var item: DummyContent.DummyItem? = null
+    //private var item: DummyContent.DummyItem? = null
     private var observation: SampleObservations.ObservationItem? = null
     private var observation1: SampleObservations.ObservationItem? = null
     private var observation2: SampleObservations.ObservationItem? = null
@@ -52,9 +46,7 @@
     private var observation4: SampleObservations.ObservationItem? = null
     private var observation5: SampleObservations.ObservationItem? = null
     private var patient: SamplePatients.PatientItem? = null
-=======
-    private var item: DummyDetailsContent.DummyItem? = null
->>>>>>> d415c33e
+    // private var item: DummyDetailsContent.DummyItem? = null
 
     override fun onCreate(savedInstanceState: Bundle?) {
         super.onCreate(savedInstanceState)
@@ -64,7 +56,6 @@
                 // Load the dummy content specified by the fragment
                 // arguments. In a real-world scenario, use a Loader
                 // to load content from a content provider.
-<<<<<<< HEAD
                 observation = SampleObservations.OBSERVATIONS_MAP[it.getString(ARG_ITEM_ID)]
                 observation1 = SampleObservations.OBSERVATIONS_MAP["1"]
                 observation2 = SampleObservations.OBSERVATIONS_MAP["2"]
@@ -72,16 +63,11 @@
                 observation4 = SampleObservations.OBSERVATIONS_MAP["4"]
                 observation5 = SampleObservations.OBSERVATIONS_MAP["5"]
                 patient = SamplePatients.PATIENTS_MAP[it.getString(ARG_ITEM_ID)]
-                item = DummyContent.ITEM_MAP[it.getString(ARG_ITEM_ID)]
+                //item = DummyContent.ITEM_MAP[it.getString(ARG_ITEM_ID)]
 //                activity?.findViewById<CollapsingToolbarLayout>(R.id.toolbar_layout)?.title = item
 //                        ?.content
                 activity?.findViewById<CollapsingToolbarLayout>(R.id.toolbar_layout)?.title = patient
                         ?.name
-=======
-                item = DummyDetailsContent.ITEM_MAP[it.getString(ARG_ITEM_ID)]
-                activity?.findViewById<CollapsingToolbarLayout>(R.id.toolbar_layout)?.title = item
-                        ?.content
->>>>>>> d415c33e
             }
         }
     }
@@ -94,8 +80,8 @@
         val rootView = inflater.inflate(R.layout.samplepatient_detail, container, false)
 
         // Show the dummy content as text in a TextView.
-        item?.let {
-            rootView.findViewById<TextView>(R.id.samplepatient_detail).text = it.details
+//        item?.let {
+//            rootView.findViewById<TextView>(R.id.samplepatient_detail).text = it.details
 //            if (android.os.Build.VERSION.SDK_INT >= android.os.Build.VERSION_CODES.N) {
 //                rootView.findViewById<TextView>(R.id.samplepatient_detail).setText(Html.fromHtml("<h2>Title</h2><br><p>Description here</p>", Html.FROM_HTML_MODE_COMPACT))
 //                rootView.findViewById<TextView>(R.id.samplepatient_detail).setText(Html.fromHtml("<h2>Title</h2><br><p>Description here</p>", Html.FROM_HTML_MODE_COMPACT))
@@ -103,7 +89,7 @@
 //            else {
 //                rootView.findViewById<TextView>(R.id.samplepatient_detail).setText(Html.fromHtml("<h2>Title</h2><br><p>Description here</p>"))
 //            }
-        }
+//        }
         patient?.let {
             if (android.os.Build.VERSION.SDK_INT >= android.os.Build.VERSION_CODES.N) {
                 rootView.findViewById<TextView>(R.id.samplepatient_detail).setText(Html.fromHtml(it.html, Html.FROM_HTML_MODE_LEGACY))
