plugins {
    id 'com.android.library'
    id 'kotlin-android'
    id 'maven-publish'
}
group = 'com.google.android.fhir'
version = "0.1.0-alpha01"
task sourceJar(type: Jar) {
    archiveClassifier.set('sources')
    from android.sourceSets.main.java.srcDirs
}

afterEvaluate {
    publishing {
        publications {
            release(MavenPublication) {
                from components.release
                artifactId = 'data-capture'
                // Also publish source code for developers' convenience
                artifact(sourceJar)

                pom {
                    name = 'Android FHIR Structured Data Capture Library'
                    licenses {
                        license {
                            name = 'The Apache License, Version 2.0'
                            url = 'http://www.apache.org/licenses/LICENSE-2.0.txt'
                        }
                    }
                }
            }
        }
    }
}

android {
    compileSdkVersion sdk_versions.compile_sdk
    buildToolsVersion build_tool_version

    defaultConfig {
        minSdkVersion sdk_versions.min_sdk
        targetSdkVersion sdk_versions.target_sdk
        versionCode 1
        versionName "1.0"

        testInstrumentationRunner "androidx.test.runner.AndroidJUnitRunner"
        // Need to specify this to prevent junit runner from going deep into our dependencies
        testInstrumentationRunnerArguments = ['package': 'com.google.android.fhir.datacapture']
    }

    buildTypes {
        release {
            minifyEnabled false
            proguardFiles getDefaultProguardFile('proguard-android-optimize.txt')
        }
    }
    compileOptions {
        // Flag to enable support for the new language APIs
        // See https://developer.android.com/studio/write/java8-support
        coreLibraryDesugaringEnabled true
        // Sets Java compatibility to Java 8
        // See https://developer.android.com/studio/write/java8-support
        sourceCompatibility JavaVersion.VERSION_1_8
        targetCompatibility JavaVersion.VERSION_1_8
    }
    kotlinOptions {
        // See https://developer.android.com/studio/write/java8-support
        jvmTarget = '1.8'
    }
}

configurations {
    all {
        exclude module: 'xpp3'
    }
}

dependencies {
    androidTestImplementation deps.atsl.ext_junit_ktx
    androidTestImplementation deps.atsl.rules
    androidTestImplementation deps.atsl.runner
    androidTestImplementation deps.truth

<<<<<<< HEAD
    api deps.fhir_protos
    api (deps.hapi_r4) {
        exclude module: 'junit'
    }
=======
    api deps.hapi_r4
>>>>>>> 0d34d7ee

    coreLibraryDesugaring deps.desugar

    implementation deps.appcompat
    implementation deps.core
    implementation deps.fragment
    implementation deps.kotlin.stdlib
    implementation deps.kotlin.test
    implementation deps.lifecycle.viewmodel_ktx
    implementation deps.material

    testImplementation deps.atsl.core
    testImplementation deps.junit
    testImplementation deps.robolectric
    testImplementation deps.truth
}<|MERGE_RESOLUTION|>--- conflicted
+++ resolved
@@ -81,14 +81,7 @@
     androidTestImplementation deps.atsl.runner
     androidTestImplementation deps.truth
 
-<<<<<<< HEAD
-    api deps.fhir_protos
-    api (deps.hapi_r4) {
-        exclude module: 'junit'
-    }
-=======
     api deps.hapi_r4
->>>>>>> 0d34d7ee
 
     coreLibraryDesugaring deps.desugar
 
