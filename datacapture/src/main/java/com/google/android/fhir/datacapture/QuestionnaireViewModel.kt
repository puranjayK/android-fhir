/*
 * Copyright 2020 Google LLC
 *
 * Licensed under the Apache License, Version 2.0 (the "License");
 * you may not use this file except in compliance with the License.
 * You may obtain a copy of the License at
 *
 *       http://www.apache.org/licenses/LICENSE-2.0
 *
 * Unless required by applicable law or agreed to in writing, software
 * distributed under the License is distributed on an "AS IS" BASIS,
 * WITHOUT WARRANTIES OR CONDITIONS OF ANY KIND, either express or implied.
 * See the License for the specific language governing permissions and
 * limitations under the License.
 */

package com.google.android.fhir.datacapture

import androidx.lifecycle.SavedStateHandle
import androidx.lifecycle.ViewModel
import ca.uhn.fhir.context.FhirContext
import com.google.android.fhir.datacapture.enablement.EnablementEvaluator
import com.google.android.fhir.datacapture.enablement.QuestionnaireItemWithResponse
import com.google.android.fhir.datacapture.views.QuestionnaireItemViewItem
import com.google.android.fhir.datacapture.views.hasNestedItemsWithinAnswers
import kotlinx.coroutines.flow.Flow
import kotlinx.coroutines.flow.MutableStateFlow
import kotlinx.coroutines.flow.map
import org.hl7.fhir.r4.model.Questionnaire
import org.hl7.fhir.r4.model.QuestionnaireResponse

internal class QuestionnaireViewModel(state: SavedStateHandle) : ViewModel() {
  /** The current questionnaire as questions are being answered. */
  private val questionnaire: Questionnaire

  init {
    val questionnaireJson: String = state[QuestionnaireFragment.BUNDLE_KEY_QUESTIONNAIRE]!!
    questionnaire =
      FhirContext.forR4().newJsonParser().parseResource(questionnaireJson) as Questionnaire
  }

  /** The current questionnaire response as questions are being answered. */
  private var questionnaireResponse: QuestionnaireResponse

  init {
    val questionnaireJsonResponseString: String? =
      state[QuestionnaireFragment.BUNDLE_KEY_QUESTIONNAIRE_RESPONSE]
    if (questionnaireJsonResponseString != null) {
      questionnaireResponse =
        FhirContext.forR4().newJsonParser().parseResource(questionnaireJsonResponseString) as
          QuestionnaireResponse
      validateQuestionnaireResponseItems(questionnaire.item, questionnaireResponse.item)
    } else {
      questionnaireResponse =
        QuestionnaireResponse().apply {
          questionnaire = this@QuestionnaireViewModel.questionnaire.id
        }
      // Retain the hierarchy and order of items within the questionnaire as specified in the
      // standard. See https://www.hl7.org/fhir/questionnaireresponse.html#notes.
      questionnaire.item.forEach {
        questionnaireResponse.addItem(it.createQuestionnaireResponseItem())
      }
    }
  }

  /** Map from link IDs to questionnaire response items. */
  private val linkIdToQuestionnaireResponseItemMap =
    createLinkIdToQuestionnaireResponseItemMap(questionnaireResponse.item)

  /** Map from link IDs to questionnaire items. */
  private val linkIdToQuestionnaireItemMap = createLinkIdToQuestionnaireItemMap(questionnaire.item)

  /** Tracks modifications in order to update the UI. */
  private val modificationCount = MutableStateFlow(0)

  /** Callback function to update the UI. */
  private val questionnaireResponseItemChangedCallback: (String) -> Unit = { linkId ->
    linkIdToQuestionnaireItemMap[linkId]?.hasNestedItemsWithinAnswers.let {
      linkIdToQuestionnaireResponseItemMap[linkId]?.addNestedItemsToAnswer()
    }
    modificationCount.value += 1
  }
  internal val questionnaireItemViewItemList
    get() = getQuestionnaireItemViewItemList(questionnaire.item, questionnaireResponse.item)

  /** [QuestionnaireItemViewItem] s to be displayed in the UI. */
  internal val questionnaireItemViewItemListFlow: Flow<List<QuestionnaireItemViewItem>> =
    modificationCount.map { questionnaireItemViewItemList }

  /** The current [QuestionnaireResponse] captured by the UI. */
  fun getQuestionnaireResponse(): QuestionnaireResponse = questionnaireResponse

  private fun createLinkIdToQuestionnaireResponseItemMap(
    questionnaireResponseItemList: List<QuestionnaireResponse.QuestionnaireResponseItemComponent>
  ): Map<String, QuestionnaireResponse.QuestionnaireResponseItemComponent> {
    val linkIdToQuestionnaireResponseItemMap =
      questionnaireResponseItemList.map { it.linkId to it }.toMap().toMutableMap()
    for (item in questionnaireResponseItemList) {
      linkIdToQuestionnaireResponseItemMap.putAll(
        createLinkIdToQuestionnaireResponseItemMap(item.item)
      )
    }
    return linkIdToQuestionnaireResponseItemMap
  }

  private fun createLinkIdToQuestionnaireItemMap(
    questionnaireItemList: List<Questionnaire.QuestionnaireItemComponent>
  ): Map<String, Questionnaire.QuestionnaireItemComponent> {
    val linkIdToQuestionnaireItemMap =
      questionnaireItemList.map { it.linkId to it }.toMap().toMutableMap()
    for (item in questionnaireItemList) {
      linkIdToQuestionnaireItemMap.putAll(createLinkIdToQuestionnaireItemMap(item.item))
    }
    return linkIdToQuestionnaireItemMap
  }

  /**
   * Traverse (DFS) through the list of questionnaire items , the list of questionnaire response
   * items and the list of items in the questionnaire response answer list and populate
   * [questionnaireItemViewItemList] with matching pairs of questionnaire item and questionnaire
   * response item.
   *
   * The traverse is carried out in the two lists in tandem. The two lists should be structurally
   * identical.
   */
  private fun getQuestionnaireItemViewItemList(
    questionnaireItemList: List<Questionnaire.QuestionnaireItemComponent>,
    questionnaireResponseItemList: List<QuestionnaireResponse.QuestionnaireResponseItemComponent>
  ): List<QuestionnaireItemViewItem> {
    val questionnaireItemViewItemList = mutableListOf<QuestionnaireItemViewItem>()
    val questionnaireItemListIterator = questionnaireItemList.iterator()
    val questionnaireResponseItemListIterator = questionnaireResponseItemList.iterator()
    while (questionnaireItemListIterator.hasNext() &&
      questionnaireResponseItemListIterator.hasNext()) {
      val questionnaireItem = questionnaireItemListIterator.next()
      val questionnaireResponseItem = questionnaireResponseItemListIterator.next()

      val enabled =
        EnablementEvaluator.evaluate(questionnaireItem) { linkId ->
          QuestionnaireItemWithResponse(
            (linkIdToQuestionnaireItemMap[linkId]
              ?: return@evaluate QuestionnaireItemWithResponse(null, null)),
            (linkIdToQuestionnaireResponseItemMap[linkId]
              ?: return@evaluate QuestionnaireItemWithResponse(null, null))
          )
        }
      if (enabled) {
        questionnaireItemViewItemList.add(
          QuestionnaireItemViewItem(
            questionnaireItem,
            questionnaireResponseItem,
            questionnaireResponseItemChangedCallback as (String?) -> Unit
          )
        )
        if (questionnaireResponseItem.item.isEmpty() &&
            questionnaireItem.item.isNotEmpty() &&
            questionnaireResponseItem.answer.isNotEmpty()
        ) {
          questionnaireItemViewItemList.addAll(
            getQuestionnaireItemViewItemList(
              questionnaireItem.item,
              questionnaireResponseItem.answer.first().item
            )
          )
        } else {
          questionnaireItemViewItemList.addAll(
            getQuestionnaireItemViewItemList(questionnaireItem.item, questionnaireResponseItem.item)
          )
        }
      }
    }
    return questionnaireItemViewItemList
  }
  /*
   * Add items within [QuestionnaireResponse.QuestionnaireResponseItemAnswerComponent] from the
   * provided parent [Questionnaire.QuestionnaireItemComponent] with nested items. The hierarchy and
   * order of child items will be retained as specified in the standard. See
   * https://www.hl7.org/fhir/questionnaireresponse.html#notes for more details.
   */
  private fun QuestionnaireResponse.QuestionnaireResponseItemComponent.addNestedItemsToAnswer():
    QuestionnaireResponse.QuestionnaireResponseItemComponent {
    return QuestionnaireResponse.QuestionnaireResponseItemComponent().apply {
      linkId = this@addNestedItemsToAnswer.linkId
      answer = this@addNestedItemsToAnswer.answer
      if (answer.isNotEmpty()) {
        answer.first().item =
          linkIdToQuestionnaireItemMap[this@addNestedItemsToAnswer.linkId]
            ?.createListOfItemInAnswer()
      }
    }
  }
}

/**
 * Creates a [QuestionnaireResponse.QuestionnaireResponseItemComponent] from the provided
 * [Questionnaire.QuestionnaireItemComponent].
 *
 * The hierarchy and order of child items will be retained as specified in the standard. See
 * https://www.hl7.org/fhir/questionnaireresponse.html#notes for more details.
 */
private fun Questionnaire.QuestionnaireItemComponent.createQuestionnaireResponseItem():
  QuestionnaireResponse.QuestionnaireResponseItemComponent {
  return QuestionnaireResponse.QuestionnaireResponseItemComponent().apply {
    linkId = this@createQuestionnaireResponseItem.linkId
<<<<<<< HEAD
    if (this@createQuestionnaireResponseItem.type != Questionnaire.QuestionnaireItemType.GROUP &&
        this@createQuestionnaireResponseItem.item.count() > 0
    ) {
      if (this.answer.isNotEmpty()) {
        this@createQuestionnaireResponseItem.createListOfItemInAnswer().forEach {
          this.answer.first().addItem(it)
        }
      }
    } else if (this@createQuestionnaireResponseItem.type ==
        Questionnaire.QuestionnaireItemType.GROUP
    ) {
      this@createQuestionnaireResponseItem.item.forEach {
        this.addItem(it.createQuestionnaireResponseItem())
      }
=======
    if (this@createQuestionnaireResponseItem.initial.isNotEmpty()) {
      answer =
        mutableListOf(
          QuestionnaireResponse.QuestionnaireResponseItemAnswerComponent().apply {
            value = this@createQuestionnaireResponseItem.initial[0].value
          }
        )
    }
    this@createQuestionnaireResponseItem.item.forEach {
      this.addItem(it.createQuestionnaireResponseItem())
>>>>>>> dce94c14
    }
  }
}

/**
 * Creates a List of [QuestionnaireResponse.QuestionnaireResponseItemComponent] from the provided
 * [Questionnaire.QuestionnaireItemComponent].
 *
 * The hierarchy and order of child items will be retained as specified in the standard. See
 * https://www.hl7.org/fhir/questionnaireresponse.html#notes for more details.
 */
private fun Questionnaire.QuestionnaireItemComponent.createListOfItemInAnswer():
  List<QuestionnaireResponse.QuestionnaireResponseItemComponent> {
  val listOfNestedItems = mutableListOf<QuestionnaireResponse.QuestionnaireResponseItemComponent>()
  this.item.forEach { listOfNestedItems.add(it.createQuestionnaireResponseItem()) }
  return listOfNestedItems
}

/**
 * Traverse (DFS) through the list of questionnaire items and the list of questionnaire response
 * items and check if the linkid of the matching pairs of questionnaire item and questionnaire
 * response item are equal. The traverse is carried out in the two lists in tandem. The two lists
 * should be structurally identical.
 */
private fun validateQuestionnaireResponseItems(
  questionnaireItemList: List<Questionnaire.QuestionnaireItemComponent>,
  questionnaireResponseItemList: List<QuestionnaireResponse.QuestionnaireResponseItemComponent>
) {
  val questionnaireItemListIterator = questionnaireItemList.iterator()
  val questionnaireResponseItemListIterator = questionnaireResponseItemList.iterator()
  while (questionnaireItemListIterator.hasNext() &&
    questionnaireResponseItemListIterator.hasNext()) {
    // TODO: Validate type and item nesting within answers for repeated answers
    // https://github.com/google/android-fhir/issues/286
    val questionnaireItem = questionnaireItemListIterator.next()
    val questionnaireResponseItem = questionnaireResponseItemListIterator.next()
    if (!questionnaireItem.linkId.equals(questionnaireResponseItem.linkId))
      throw IllegalArgumentException(
        "Mismatching linkIds for questionnaire item ${questionnaireItem.linkId} and " +
          "questionnaire response item ${questionnaireResponseItem.linkId}"
      )
    if (questionnaireItem.type.equals(Questionnaire.QuestionnaireItemType.GROUP)) {
      validateQuestionnaireResponseItems(questionnaireItem.item, questionnaireResponseItem.item)
    } else {
      validateQuestionnaireResponseItems(
        questionnaireItem.item,
        questionnaireResponseItem.answer.first().item
      )
    }
  }
  if (questionnaireItemListIterator.hasNext() xor questionnaireResponseItemListIterator.hasNext()) {
    if (questionnaireItemListIterator.hasNext()) {
      throw IllegalArgumentException(
        "No matching questionnaire response item for questionnaire item ${questionnaireItemListIterator.next().linkId}"
      )
    } else {
      throw IllegalArgumentException(
        "No matching questionnaire item for questionnaire response item ${questionnaireResponseItemListIterator.next().linkId}"
      )
    }
  }
}<|MERGE_RESOLUTION|>--- conflicted
+++ resolved
@@ -202,22 +202,6 @@
   QuestionnaireResponse.QuestionnaireResponseItemComponent {
   return QuestionnaireResponse.QuestionnaireResponseItemComponent().apply {
     linkId = this@createQuestionnaireResponseItem.linkId
-<<<<<<< HEAD
-    if (this@createQuestionnaireResponseItem.type != Questionnaire.QuestionnaireItemType.GROUP &&
-        this@createQuestionnaireResponseItem.item.count() > 0
-    ) {
-      if (this.answer.isNotEmpty()) {
-        this@createQuestionnaireResponseItem.createListOfItemInAnswer().forEach {
-          this.answer.first().addItem(it)
-        }
-      }
-    } else if (this@createQuestionnaireResponseItem.type ==
-        Questionnaire.QuestionnaireItemType.GROUP
-    ) {
-      this@createQuestionnaireResponseItem.item.forEach {
-        this.addItem(it.createQuestionnaireResponseItem())
-      }
-=======
     if (this@createQuestionnaireResponseItem.initial.isNotEmpty()) {
       answer =
         mutableListOf(
@@ -226,10 +210,20 @@
           }
         )
     }
-    this@createQuestionnaireResponseItem.item.forEach {
-      this.addItem(it.createQuestionnaireResponseItem())
->>>>>>> dce94c14
-    }
+    if (this@createQuestionnaireResponseItem.type != Questionnaire.QuestionnaireItemType.GROUP &&
+        this@createQuestionnaireResponseItem.item.count() > 0
+    ) {
+      if (this.answer.isNotEmpty()) {
+        this@createQuestionnaireResponseItem.createListOfItemInAnswer().forEach {
+          this.answer.first().addItem(it)
+        }
+      }
+    } else if (this@createQuestionnaireResponseItem.type ==
+        Questionnaire.QuestionnaireItemType.GROUP
+    ) {
+      this@createQuestionnaireResponseItem.item.forEach {
+        this.addItem(it.createQuestionnaireResponseItem())
+      }
   }
 }
 
