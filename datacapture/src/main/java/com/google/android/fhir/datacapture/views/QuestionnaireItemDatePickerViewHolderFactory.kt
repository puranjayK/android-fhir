/*
 * Copyright 2020 Google LLC
 *
 * Licensed under the Apache License, Version 2.0 (the "License");
 * you may not use this file except in compliance with the License.
 * You may obtain a copy of the License at
 *
 *       http://www.apache.org/licenses/LICENSE-2.0
 *
 * Unless required by applicable law or agreed to in writing, software
 * distributed under the License is distributed on an "AS IS" BASIS,
 * WITHOUT WARRANTIES OR CONDITIONS OF ANY KIND, either express or implied.
 * See the License for the specific language governing permissions and
 * limitations under the License.
 */

package com.google.android.fhir.datacapture.views

import android.annotation.SuppressLint
import android.content.Context
import android.os.Bundle
import android.view.View
import android.widget.TextView
import androidx.appcompat.app.AppCompatActivity
import androidx.appcompat.view.ContextThemeWrapper
import androidx.fragment.app.FragmentResultListener
import com.google.android.fhir.datacapture.R
import com.google.android.material.textfield.TextInputEditText
import java.time.LocalDate
import java.time.format.DateTimeFormatter
import org.hl7.fhir.r4.model.DateType
import org.hl7.fhir.r4.model.QuestionnaireResponse

internal object QuestionnaireItemDatePickerViewHolderFactory :
  QuestionnaireItemViewHolderFactory(R.layout.questionnaire_item_date_picker_view) {
  override fun getQuestionnaireItemViewHolderDelegate() =
    object : QuestionnaireItemViewHolderDelegate {
      private lateinit var prefixTextView: TextView
      private lateinit var textDateQuestion: TextView
      private lateinit var textInputEditText: TextInputEditText
      private lateinit var questionnaireItemViewItem: QuestionnaireItemViewItem

      override fun init(itemView: View) {
        prefixTextView = itemView.findViewById(R.id.prefix)
        textDateQuestion = itemView.findViewById(R.id.question)
        textInputEditText = itemView.findViewById(R.id.textInputEditText)
        // Disable direct text input to only allow input from the date picker dialog
        textInputEditText.keyListener = null
        textInputEditText.setOnFocusChangeListener { _: View, hasFocus: Boolean ->
          // Do not show the date picker dialog when losing focus.
          if (!hasFocus) return@setOnFocusChangeListener

          // The application is wrapped in a ContextThemeWrapper in QuestionnaireFragment
          // and again in TextInputEditText during layout inflation. As a result, it is
          // necessary to access the base context twice to retrieve the application object
          // from the view's context.
          val context = itemView.context.tryUnwrapContext()!!
          context.supportFragmentManager.setFragmentResultListener(
            DatePickerFragment.RESULT_REQUEST_KEY,
            context,
            object : FragmentResultListener {
              // java.time APIs can be used with desugaring
              @SuppressLint("NewApi")
              override fun onFragmentResult(requestKey: String, result: Bundle) {
                val year = result.getInt(DatePickerFragment.RESULT_BUNDLE_KEY_YEAR)
                val month = result.getInt(DatePickerFragment.RESULT_BUNDLE_KEY_MONTH)
                val dayOfMonth = result.getInt(DatePickerFragment.RESULT_BUNDLE_KEY_DAY_OF_MONTH)
                textInputEditText.setText(
                  LocalDate.of(
                      year,
                      // Month values are 1-12 in java.time but 0-11 in
                      // DatePickerDialog.
                      month + 1,
                      dayOfMonth
                    )
                    .format(LOCAL_DATE_FORMATTER)
                )

                val date = DateType(year, month, dayOfMonth)
                questionnaireItemViewItem.singleAnswerOrNull =
                  QuestionnaireResponse.QuestionnaireResponseItemAnswerComponent().apply {
                    value = date
                  }
                questionnaireItemViewItem.questionnaireResponseItemChangedCallback()
              }
            }
          )
          DatePickerFragment().show(context.supportFragmentManager, DatePickerFragment.TAG)
          // Clear focus so that the user can refocus to open the dialog
          textDateQuestion.clearFocus()
        }
      }

      @SuppressLint("NewApi") // java.time APIs can be used due to desugaring
      override fun bind(questionnaireItemViewItem: QuestionnaireItemViewItem) {
        this.questionnaireItemViewItem = questionnaireItemViewItem
<<<<<<< HEAD
        if (questionnaireItemViewItem.questionnaireItem.prefix.toString().isNotEmpty()) {
          prefixTextView.visibility = View.VISIBLE
          prefixTextView.text = questionnaireItemViewItem.questionnaireItem.prefix.value
        } else {
          prefixTextView.visibility = View.GONE
        }
        textDateQuestion.text = questionnaireItemViewItem.questionnaireItem.text.value
=======
        textDateQuestion.text = questionnaireItemViewItem.questionnaireItem.text
>>>>>>> 80a9de18
        textInputEditText.setText(
          questionnaireItemViewItem
            .singleAnswerOrNull
            ?.valueDateType
            ?.let {
              LocalDate.of(
                it.year,
                // month values are 1-12 in java.time but 0-11 in DateType (FHIR)
                it.month + 1,
                it.day
              )
            }
            ?.format(LOCAL_DATE_FORMATTER)
            ?: ""
        )
      }
    }

  @SuppressLint("NewApi") // java.time APIs can be used due to desugaring
  val LOCAL_DATE_FORMATTER = DateTimeFormatter.ISO_LOCAL_DATE!!
}

const val NUMBER_OF_MICROSECONDS_PER_SECOND = 1000000
const val NUMBER_OF_MICROSECONDS_PER_MILLISECOND = 1000

/**
 * Returns the [AppCompatActivity] if there exists one wrapped inside [ContextThemeWrapper] s, or
 * `null` otherwise.
 *
 * This function is inspired by the function with the same name in `AppCompateDelegateImpl`. See
 * https://cs.android.com/androidx/platform/frameworks/support/+/androidx-main:appcompat/appcompat/src/main/java/androidx/appcompat/app/AppCompatDelegateImpl.java;l=1615
 *
 * TODO: find a more robust way to do this as it is not guaranteed that the activity is an
 * AppCompatActivity.
 */
internal fun Context.tryUnwrapContext(): AppCompatActivity? {
  var context = this
  while (true) {
    when (context) {
      is AppCompatActivity -> return context
      is ContextThemeWrapper -> context = context.baseContext
      else -> return null
    }
  }
}<|MERGE_RESOLUTION|>--- conflicted
+++ resolved
@@ -94,7 +94,7 @@
       @SuppressLint("NewApi") // java.time APIs can be used due to desugaring
       override fun bind(questionnaireItemViewItem: QuestionnaireItemViewItem) {
         this.questionnaireItemViewItem = questionnaireItemViewItem
-<<<<<<< HEAD
+        textDateQuestion.text = questionnaireItemViewItem.questionnaireItem.text
         if (questionnaireItemViewItem.questionnaireItem.prefix.toString().isNotEmpty()) {
           prefixTextView.visibility = View.VISIBLE
           prefixTextView.text = questionnaireItemViewItem.questionnaireItem.prefix.value
@@ -102,9 +102,6 @@
           prefixTextView.visibility = View.GONE
         }
         textDateQuestion.text = questionnaireItemViewItem.questionnaireItem.text.value
-=======
-        textDateQuestion.text = questionnaireItemViewItem.questionnaireItem.text
->>>>>>> 80a9de18
         textInputEditText.setText(
           questionnaireItemViewItem
             .singleAnswerOrNull
