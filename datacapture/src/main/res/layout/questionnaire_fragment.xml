<?xml version="1.0" encoding="utf-8"?>
<!--
 Copyright 2020 Google LLC

 Licensed under the Apache License, Version 2.0 (the "License");
 you may not use this file except in compliance with the License.
 You may obtain a copy of the License at

      http://www.apache.org/licenses/LICENSE-2.0

 Unless required by applicable law or agreed to in writing, software
 distributed under the License is distributed on an "AS IS" BASIS,
 WITHOUT WARRANTIES OR CONDITIONS OF ANY KIND, either express or implied.
 See the License for the specific language governing permissions and
 limitations under the License.
-->

<<<<<<< HEAD
<androidx.recyclerview.widget.RecyclerView xmlns:android="http://schemas.android.com/apk/res/android"
        android:id="@+id/recycler_view"
        android:layout_width="match_parent"
        android:layout_height="wrap_content" />
=======
<LinearLayout xmlns:android="http://schemas.android.com/apk/res/android"
        xmlns:app="http://schemas.android.com/apk/res-auto"
        android:layout_width="match_parent"
        android:layout_height="match_parent"
        android:orientation="vertical">

    <androidx.recyclerview.widget.RecyclerView
            android:id="@+id/recycler_view"
            android:layout_width="match_parent"
            android:layout_height="wrap_content"
            app:layoutManager="LinearLayoutManager"/>

    <Button
            android:id="@+id/submit"
            android:layout_width="wrap_content"
            android:layout_height="wrap_content"
            android:text="Submit"/>
</LinearLayout>
>>>>>>> 9b24d694
<|MERGE_RESOLUTION|>--- conflicted
+++ resolved
@@ -15,28 +15,7 @@
  limitations under the License.
 -->
 
-<<<<<<< HEAD
 <androidx.recyclerview.widget.RecyclerView xmlns:android="http://schemas.android.com/apk/res/android"
         android:id="@+id/recycler_view"
         android:layout_width="match_parent"
-        android:layout_height="wrap_content" />
-=======
-<LinearLayout xmlns:android="http://schemas.android.com/apk/res/android"
-        xmlns:app="http://schemas.android.com/apk/res-auto"
-        android:layout_width="match_parent"
-        android:layout_height="match_parent"
-        android:orientation="vertical">
-
-    <androidx.recyclerview.widget.RecyclerView
-            android:id="@+id/recycler_view"
-            android:layout_width="match_parent"
-            android:layout_height="wrap_content"
-            app:layoutManager="LinearLayoutManager"/>
-
-    <Button
-            android:id="@+id/submit"
-            android:layout_width="wrap_content"
-            android:layout_height="wrap_content"
-            android:text="Submit"/>
-</LinearLayout>
->>>>>>> 9b24d694
+        android:layout_height="wrap_content" />