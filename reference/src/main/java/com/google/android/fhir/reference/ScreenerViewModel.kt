/*
 * Copyright 2020 Google LLC
 *
 * Licensed under the Apache License, Version 2.0 (the "License");
 * you may not use this file except in compliance with the License.
 * You may obtain a copy of the License at
 *
 *       http://www.apache.org/licenses/LICENSE-2.0
 *
 * Unless required by applicable law or agreed to in writing, software
 * distributed under the License is distributed on an "AS IS" BASIS,
 * WITHOUT WARRANTIES OR CONDITIONS OF ANY KIND, either express or implied.
 * See the License for the specific language governing permissions and
 * limitations under the License.
 */

package com.google.android.fhir.reference

import android.app.Application
import androidx.lifecycle.AndroidViewModel
import androidx.lifecycle.MutableLiveData
import androidx.lifecycle.SavedStateHandle
import androidx.lifecycle.viewModelScope
import ca.uhn.fhir.context.FhirContext
import com.google.android.fhir.FhirEngine
import com.google.android.fhir.datacapture.mapping.ResourceMapper
import java.math.BigDecimal
import java.util.UUID
import kotlinx.coroutines.launch
import org.hl7.fhir.r4.model.Bundle
import org.hl7.fhir.r4.model.CodeableConcept
<<<<<<< HEAD
=======
import org.hl7.fhir.r4.model.Coding
>>>>>>> fefbdd69
import org.hl7.fhir.r4.model.Condition
import org.hl7.fhir.r4.model.Encounter
import org.hl7.fhir.r4.model.Observation
import org.hl7.fhir.r4.model.Questionnaire
import org.hl7.fhir.r4.model.QuestionnaireResponse
import org.hl7.fhir.r4.model.Reference
import org.hl7.fhir.r4.model.Resource
import org.hl7.fhir.r4.model.RiskAssessment
<<<<<<< HEAD
=======
import org.hl7.fhir.r4.model.codesystems.RiskProbability
>>>>>>> fefbdd69

const val TAG = "ScreenerViewModel"

/** ViewModel for screener questionnaire screen {@link ScreenerEncounterFragment}. */
class ScreenerViewModel(application: Application, private val state: SavedStateHandle) :
  AndroidViewModel(application) {
  val questionnaire: String
    get() = getQuestionnaireJson()
  val isResourcesSaved = MutableLiveData<Boolean>()

  private val questionnaireResource: Questionnaire
    get() = FhirContext.forR4().newJsonParser().parseResource(questionnaire) as Questionnaire
  private var questionnaireJson: String? = null
  private var fhirEngine: FhirEngine = FhirApplication.fhirEngine(application.applicationContext)

  /**
   * Saves screener encounter questionnaire response into the application database.
   *
   * @param questionnaireResponse screener encounter questionnaire response
   */
  fun saveScreenerEncounter(questionnaireResponse: QuestionnaireResponse, patientId: String) {
    viewModelScope.launch {
      val bundle = ResourceMapper.extract(questionnaireResource, questionnaireResponse)
      val subjectReference = Reference("Patient/$patientId")
      val encounterId = generateUuid()
      if (isRequiredFieldMissing(bundle)) {
        isResourcesSaved.value = false
        return@launch
      }
      saveResources(bundle, subjectReference, encounterId)
      generateRiskAssessmentResource(bundle, subjectReference, encounterId)
      isResourcesSaved.value = true
    }
  }

  private suspend fun saveResources(
    bundle: Bundle,
    subjectReference: Reference,
    encounterId: String
  ) {
    val encounterReference = Reference("Encounter/$encounterId")
    bundle.entry.forEach {
      when (val resource = it.resource) {
        is Observation -> {
          if (resource.hasCode()) {
            resource.id = generateUuid()
            resource.subject = subjectReference
            resource.encounter = encounterReference
            saveResourceToDatabase(resource)
          }
        }
        is Condition -> {
          if (resource.hasCode()) {
            resource.id = generateUuid()
            resource.subject = subjectReference
            resource.encounter = encounterReference
            saveResourceToDatabase(resource)
          }
        }
        is Encounter -> {
          resource.subject = subjectReference
          resource.id = encounterId
          saveResourceToDatabase(resource)
        }
      }
    }
  }

  private fun isRequiredFieldMissing(bundle: Bundle): Boolean {
    bundle.entry.forEach {
      val resource = it.resource
      when (resource) {
        is Observation -> {
          if (resource.hasValueQuantity() && !resource.valueQuantity.hasValueElement()) {
            return true
          }
        }
      // TODO check other resources inputs
      }
    }
    return false
  }

  private suspend fun saveResourceToDatabase(resource: Resource) {
    fhirEngine.save(resource)
  }

  private fun getQuestionnaireJson(): String {
    questionnaireJson?.let {
      return it!!
    }
    questionnaireJson = readFileFromAssets(state[ScreenerFragment.QUESTIONNAIRE_FILE_PATH_KEY]!!)
    return questionnaireJson!!
  }

  private fun readFileFromAssets(filename: String): String {
    return getApplication<Application>().assets.open(filename).bufferedReader().use {
      it.readText()
    }
  }

  private fun generateUuid(): String {
    return UUID.randomUUID().toString()
  }

  private suspend fun generateRiskAssessmentResource(
    bundle: Bundle,
    subjectReference: Reference,
    encounterId: String
  ) {
    val spO2 = getSpO2(bundle)
    spO2?.let {
      val isSymptomPresent = isSymptomPresent(bundle)
      val isComorbidityPresent = isComorbidityPresent(bundle)
<<<<<<< HEAD
      val codeableConcept = getQualitativeRisk(isSymptomPresent, isComorbidityPresent, it)
      codeableConcept?.let {
        val riskAssessment =
          RiskAssessment().apply {
            id = generateUuid()
            addPrediction().apply { qualitativeRisk = codeableConcept }
            subject = subjectReference
            encounter = Reference("Encounter/$encounterId")
=======
      val riskProbability = getRiskProbability(isSymptomPresent, isComorbidityPresent, it)
      riskProbability?.let { riskProbability ->
        val riskAssessment =
          RiskAssessment().apply {
            id = generateUuid()
            subject = subjectReference
            encounter = Reference("Encounter/$encounterId")
            addPrediction().apply {
              qualitativeRisk =
                CodeableConcept().apply { addCoding().updateRiskProbability(riskProbability) }
            }
>>>>>>> fefbdd69
          }
        saveResourceToDatabase(riskAssessment)
      }
    }
  }

<<<<<<< HEAD
  private fun getQualitativeRisk(
    isSymptomPresent: Boolean,
    isComorbidityPresent: Boolean,
    spO2: BigDecimal
  ): CodeableConcept? {
    val codeableConcept = CodeableConcept()
    val coding = codeableConcept.addCoding()
    coding.system = "http://terminology.hl7.org/CodeSystem/risk-probability"
    if (spO2 < BigDecimal(90)) {
      coding.code = "high"
      coding.display = "High likelihood"
    } else if (spO2 >= BigDecimal(90) && spO2 < BigDecimal(94)) {
      coding.code = "moderate"
      coding.display = "Moderate likelihood"
    } else if (isSymptomPresent) {
      coding.code = "moderate"
      coding.display = "Moderate likelihood"
    } else if (spO2 >= BigDecimal(94) && isComorbidityPresent) {
      coding.code = "moderate"
      coding.display = "Moderate likelihood"
    } else if (spO2 >= BigDecimal(94) && !isComorbidityPresent) {
      coding.code = "low"
      coding.display = "low likelihood"
    } else {
      return null
    }
    return codeableConcept
=======
  private fun getRiskProbability(
    isSymptomPresent: Boolean,
    isComorbidityPresent: Boolean,
    spO2: BigDecimal
  ): RiskProbability? {
    if (spO2 < BigDecimal(90)) {
      return RiskProbability.HIGH
    } else if (spO2 >= BigDecimal(90) && spO2 < BigDecimal(94)) {
      return RiskProbability.MODERATE
    } else if (isSymptomPresent) {
      return RiskProbability.MODERATE
    } else if (spO2 >= BigDecimal(94) && isComorbidityPresent) {
      return RiskProbability.MODERATE
    } else if (spO2 >= BigDecimal(94) && !isComorbidityPresent) {
      return RiskProbability.LOW
    }
    return null
  }

  private fun Coding.updateRiskProbability(riskProbability: RiskProbability) {
    code = riskProbability.toCode()
    display = riskProbability.display
>>>>>>> fefbdd69
  }

  private fun getSpO2(bundle: Bundle): BigDecimal? {
    return bundle
      .entry
      .asSequence()
      .filter { it.resource is Observation }
      .map { it.resource as Observation }
      .filter { it.hasCode() && it.code.hasCoding() && it.code.coding.first().code.equals(SPO2) }
      .map { it.valueQuantity.value }
      .firstOrNull()
  }

  private fun isSymptomPresent(bundle: Bundle): Boolean {
    val count =
      bundle
        .entry
        .filter { it.resource is Observation }
        .map { it.resource as Observation }
        .filter { it.hasCode() && it.code.hasCoding() }
        .flatMap { it.code.coding }
        .map { it.code }
        .filter { isSymptomPresent(it) }
        .count()
    return count > 0
  }

  private fun isSymptomPresent(symptom: String): Boolean {
<<<<<<< HEAD
    return symptom == FEVER ||
      symptom == SHORTNESS_BREATH ||
      symptom == COUGH ||
      symptom == LOSS_OF_SMELL
=======
    return symptoms.contains(symptom)
>>>>>>> fefbdd69
  }

  private fun isComorbidityPresent(bundle: Bundle): Boolean {
    val count =
      bundle
        .entry
        .filter { it.resource is Condition }
        .map { it.resource as Condition }
        .filter { it.hasCode() && it.code.hasCoding() }
        .flatMap { it.code.coding }
        .map { it.code }
        .filter { isComorbidityPresent(it) }
        .count()
    return count > 0
  }

  private fun isComorbidityPresent(comorbidity: String): Boolean {
<<<<<<< HEAD
    return comorbidity == ASTHMA ||
      comorbidity == LUNG_DISEASE ||
      comorbidity == DEPRESSION ||
      comorbidity == DIABETES ||
      comorbidity == HYPER_TENSION ||
      comorbidity == HEART_DISEASE ||
      comorbidity == HIGH_BLOOD_LIPIDS
=======
    return comorbidities.contains(comorbidity)
>>>>>>> fefbdd69
  }

  private companion object {
    const val ASTHMA = "161527007"
    const val LUNG_DISEASE = "13645005"
    const val DEPRESSION = "35489007"
    const val DIABETES = "161445009"
    const val HYPER_TENSION = "161501007"
    const val HEART_DISEASE = "56265001"
    const val HIGH_BLOOD_LIPIDS = "161450003"

    const val FEVER = "386661006"
    const val SHORTNESS_BREATH = "13645005"
    const val COUGH = "49727002"
    const val LOSS_OF_SMELL = "44169009"

    const val SPO2 = "59408-5"
<<<<<<< HEAD
=======

    private val comorbidities: Set<String> =
      setOf(
        ASTHMA,
        LUNG_DISEASE,
        DEPRESSION,
        DIABETES,
        HYPER_TENSION,
        HEART_DISEASE,
        HIGH_BLOOD_LIPIDS
      )
    private val symptoms: Set<String> = setOf(FEVER, SHORTNESS_BREATH, COUGH, LOSS_OF_SMELL)
>>>>>>> fefbdd69
  }
}<|MERGE_RESOLUTION|>--- conflicted
+++ resolved
@@ -29,10 +29,7 @@
 import kotlinx.coroutines.launch
 import org.hl7.fhir.r4.model.Bundle
 import org.hl7.fhir.r4.model.CodeableConcept
-<<<<<<< HEAD
-=======
 import org.hl7.fhir.r4.model.Coding
->>>>>>> fefbdd69
 import org.hl7.fhir.r4.model.Condition
 import org.hl7.fhir.r4.model.Encounter
 import org.hl7.fhir.r4.model.Observation
@@ -41,10 +38,7 @@
 import org.hl7.fhir.r4.model.Reference
 import org.hl7.fhir.r4.model.Resource
 import org.hl7.fhir.r4.model.RiskAssessment
-<<<<<<< HEAD
-=======
 import org.hl7.fhir.r4.model.codesystems.RiskProbability
->>>>>>> fefbdd69
 
 const val TAG = "ScreenerViewModel"
 
@@ -122,7 +116,7 @@
             return true
           }
         }
-      // TODO check other resources inputs
+        // TODO check other resources inputs
       }
     }
     return false
@@ -159,16 +153,6 @@
     spO2?.let {
       val isSymptomPresent = isSymptomPresent(bundle)
       val isComorbidityPresent = isComorbidityPresent(bundle)
-<<<<<<< HEAD
-      val codeableConcept = getQualitativeRisk(isSymptomPresent, isComorbidityPresent, it)
-      codeableConcept?.let {
-        val riskAssessment =
-          RiskAssessment().apply {
-            id = generateUuid()
-            addPrediction().apply { qualitativeRisk = codeableConcept }
-            subject = subjectReference
-            encounter = Reference("Encounter/$encounterId")
-=======
       val riskProbability = getRiskProbability(isSymptomPresent, isComorbidityPresent, it)
       riskProbability?.let { riskProbability ->
         val riskAssessment =
@@ -180,42 +164,12 @@
               qualitativeRisk =
                 CodeableConcept().apply { addCoding().updateRiskProbability(riskProbability) }
             }
->>>>>>> fefbdd69
           }
         saveResourceToDatabase(riskAssessment)
       }
     }
   }
 
-<<<<<<< HEAD
-  private fun getQualitativeRisk(
-    isSymptomPresent: Boolean,
-    isComorbidityPresent: Boolean,
-    spO2: BigDecimal
-  ): CodeableConcept? {
-    val codeableConcept = CodeableConcept()
-    val coding = codeableConcept.addCoding()
-    coding.system = "http://terminology.hl7.org/CodeSystem/risk-probability"
-    if (spO2 < BigDecimal(90)) {
-      coding.code = "high"
-      coding.display = "High likelihood"
-    } else if (spO2 >= BigDecimal(90) && spO2 < BigDecimal(94)) {
-      coding.code = "moderate"
-      coding.display = "Moderate likelihood"
-    } else if (isSymptomPresent) {
-      coding.code = "moderate"
-      coding.display = "Moderate likelihood"
-    } else if (spO2 >= BigDecimal(94) && isComorbidityPresent) {
-      coding.code = "moderate"
-      coding.display = "Moderate likelihood"
-    } else if (spO2 >= BigDecimal(94) && !isComorbidityPresent) {
-      coding.code = "low"
-      coding.display = "low likelihood"
-    } else {
-      return null
-    }
-    return codeableConcept
-=======
   private fun getRiskProbability(
     isSymptomPresent: Boolean,
     isComorbidityPresent: Boolean,
@@ -238,7 +192,6 @@
   private fun Coding.updateRiskProbability(riskProbability: RiskProbability) {
     code = riskProbability.toCode()
     display = riskProbability.display
->>>>>>> fefbdd69
   }
 
   private fun getSpO2(bundle: Bundle): BigDecimal? {
@@ -267,14 +220,7 @@
   }
 
   private fun isSymptomPresent(symptom: String): Boolean {
-<<<<<<< HEAD
-    return symptom == FEVER ||
-      symptom == SHORTNESS_BREATH ||
-      symptom == COUGH ||
-      symptom == LOSS_OF_SMELL
-=======
     return symptoms.contains(symptom)
->>>>>>> fefbdd69
   }
 
   private fun isComorbidityPresent(bundle: Bundle): Boolean {
@@ -292,17 +238,7 @@
   }
 
   private fun isComorbidityPresent(comorbidity: String): Boolean {
-<<<<<<< HEAD
-    return comorbidity == ASTHMA ||
-      comorbidity == LUNG_DISEASE ||
-      comorbidity == DEPRESSION ||
-      comorbidity == DIABETES ||
-      comorbidity == HYPER_TENSION ||
-      comorbidity == HEART_DISEASE ||
-      comorbidity == HIGH_BLOOD_LIPIDS
-=======
     return comorbidities.contains(comorbidity)
->>>>>>> fefbdd69
   }
 
   private companion object {
@@ -320,8 +256,6 @@
     const val LOSS_OF_SMELL = "44169009"
 
     const val SPO2 = "59408-5"
-<<<<<<< HEAD
-=======
 
     private val comorbidities: Set<String> =
       setOf(
@@ -334,6 +268,5 @@
         HIGH_BLOOD_LIPIDS
       )
     private val symptoms: Set<String> = setOf(FEVER, SHORTNESS_BREATH, COUGH, LOSS_OF_SMELL)
->>>>>>> fefbdd69
   }
 }