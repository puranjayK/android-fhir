--- conflicted
+++ resolved
@@ -172,19 +172,11 @@
     id = position.toString(),
     resourceId = patientId,
     name = name,
-<<<<<<< HEAD
-    gender = gender,
-    dob = dob,
-    phone = phone,
-    city = city,
-    country = country ?: "Sample country",
-=======
     gender = gender ?: "",
     dob = dob ?: "",
     phone = phone ?: "",
     city = city ?: "",
     country = country ?: "",
->>>>>>> 2179414f
     isActive = isActive,
     html = html
   )
